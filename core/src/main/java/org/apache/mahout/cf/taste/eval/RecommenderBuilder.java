--- conflicted
+++ resolved
@@ -27,27 +27,7 @@
  * </p>
  */
 public interface RecommenderBuilder {
-<<<<<<< HEAD
 
-	/**
-	 * <p>
-	 * Builds a {@link Recommender} implementation to be evaluated, using the given {@link DataModel}.
-	 * </p>
-	 * 
-	 * @param dataModel
-	 *            {@link DataModel} to build the {@link Recommender} on
-	 * @return {@link Recommender} based upon the given {@link DataModel}
-	 * @throws TasteException
-	 *             if an error occurs while accessing the {@link DataModel}
-	 */
-	Recommender buildRecommender(DataModel dataModel) throws TasteException;
-
-	String getName();
-
-	void freeReferences();
-
-=======
-  
   /**
    * <p>
    * Builds a {@link Recommender} implementation to be evaluated, using the given {@link DataModel}.
@@ -65,5 +45,4 @@
   
   void freeReferences();
   
->>>>>>> f9b1f798
 }