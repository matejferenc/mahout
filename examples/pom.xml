<?xml version="1.0" encoding="UTF-8"?>
<project xmlns="http://maven.apache.org/POM/4.0.0" xmlns:xsi="http://www.w3.org/2001/XMLSchema-instance" xsi:schemaLocation="http://maven.apache.org/POM/4.0.0 http://maven.apache.org/maven-v4_0_0.xsd">
  <modelVersion>4.0.0</modelVersion>

  <parent>
    <groupId>org.apache.mahout</groupId>
    <artifactId>mahout-parent</artifactId>
    <version>1.0</version>
    <relativePath>../maven</relativePath>
  </parent>

  <groupId>org.apache.mahout</groupId>
  <artifactId>mahout-examples</artifactId>
<<<<<<< HEAD
  <version>0.1</version>
=======
  <version>0.1-SNAPSHOT</version>
>>>>>>> fd33ae90
  <name>Mahout examples</name>
  <description>Scalable machine learning library examples</description>

  <packaging>jar</packaging>

  <build>
    <plugins>
      <plugin>
        <artifactId>maven-resources-plugin</artifactId>
        <version>2.3</version>
        <configuration>
          <encoding>UTF-8</encoding>
        </configuration>
        <executions>
          <execution>
            <id>copy-resources</id>
            <phase>process-resources</phase>
            <goals>
              <goal>copy-resources</goal>
            </goals>
            <configuration>
              <outputDirectory>
                ${project.build.directory}/classes/META-INF
              </outputDirectory>
              <resources>
                <resource>
                  <directory>..</directory>
                  <includes>
                    <include>README.txt</include>
                    <include>NOTICE.txt</include>
                    <include>LICENSE.txt</include>
                  </includes>
                </resource>
              </resources>
            </configuration>
          </execution>
        </executions>
      </plugin>
      <plugin>
        <groupId>org.apache.maven.plugins</groupId>
        <artifactId>maven-compiler-plugin</artifactId>
        <configuration>
          <encoding>UTF-8</encoding>
          <source>1.6</source>
          <target>1.6</target>
        </configuration>
      </plugin>
      <plugin>
        <groupId>org.apache.maven.plugins</groupId>
        <artifactId>maven-dependency-plugin</artifactId>
        <executions>
          <execution>
            <id>copy-dependencies</id>
            <phase>package</phase>
            <goals>
              <goal>copy-dependencies</goal>
            </goals>
            <configuration>
              <!-- configure the plugin here -->
            </configuration>
          </execution>
        </executions>
      </plugin>
      <plugin>
        <groupId>org.apache.maven.plugins</groupId>
        <artifactId>maven-antrun-plugin</artifactId>
        <executions>
          <execution>
            <id>examples</id>
            <phase>package</phase>
            <configuration>
              <tasks>
                <ant antfile="../maven/build.xml" target="example-job">
                  <property name="dest" value="${project.build.directory}" />
                  <property name="fullnamever" value="${project.artifactId}-${project.version}" />
                  <property name="core-lib" value="../core/lib" />
                  <property name="shared-lib" value="../lib" />
                  <property name="version" value="${project.version}" />
                </ant>
              <ant antfile="../maven/build.xml" target="build-grouplens-jar">
                <property name="dest" value="${project.build.directory}" />
                <property name="examples-base" value="src/main/java" />
              </ant>
              </tasks>

            </configuration>
            <goals>
              <goal>run</goal>
            </goals>
          </execution>

        </executions>
      </plugin>

      <!-- Attach the Job Jar -->
      <plugin>
        <groupId>org.codehaus.mojo</groupId>
        <artifactId>build-helper-maven-plugin</artifactId>
        <version>1.1</version>
        <executions>
          <execution>
            <id>attach-artifacts</id>
            <phase>package</phase>
            <goals>
              <goal>attach-artifact</goal>
            </goals>
            <configuration>
              <artifacts>
                <artifact>
                  <file>${project.build.directory}/${artifactId}-${version}.job</file>
                  <type>job</type>
                  <!--<classifier>job</classifier>-->
                </artifact>

              </artifacts>
            </configuration>
          </execution>
        </executions>
      </plugin>
    </plugins>

  </build>

  <dependencies>

    <dependency>
      <groupId>org.apache.mahout</groupId>
      <artifactId>mahout-core</artifactId>
      <version>${project.version}</version>
    </dependency>

    <!-- core test -->
    <dependency>
      <groupId>org.apache.mahout</groupId>
      <artifactId>mahout-core</artifactId>
      <version>${project.version}</version>
      <type>test-jar</type>
      <scope>test</scope>
    </dependency>

    <dependency>
      <groupId>org.apache.openejb</groupId>
      <artifactId>javaee-api</artifactId>
      <version>5.0-1</version>
    </dependency>


    <dependency>
      <groupId>org.easymock</groupId>
      <artifactId>easymock</artifactId>
      <version>2.4</version>
      <scope>test</scope>
    </dependency>

    <dependency>
      <groupId>org.easymock</groupId>
      <artifactId>easymockclassextension</artifactId>
      <version>2.4</version>
      <scope>test</scope>
    </dependency>

    <!--  cglib contains nested dependencies that interfere with easymock,
          thus the cglib references needs to be below easymock  -->
    <dependency>
      <groupId>cglib</groupId>
      <artifactId>cglib</artifactId>
      <version>2.1_3</version>
    </dependency>


    <dependency>
      <groupId>junit</groupId>
      <artifactId>junit</artifactId>
      <version>3.8.2</version>
      <scope>test</scope>
    </dependency>

    <dependency>
      <groupId>org.slf4j</groupId>
      <artifactId>slf4j-api</artifactId>
      <version>1.5.6</version>
    </dependency>

    <dependency>
      <groupId>org.slf4j</groupId>
      <artifactId>slf4j-jcl</artifactId>
      <version>1.5.6</version>
    </dependency>

  </dependencies>



  <scm>
    <connection>scm:svn:https://svn.apache.org/repos/asf/lucene/mahout/tags/mahout-0.1-examples</connection>
    <developerConnection>scm:svn:https://svn.apache.org/repos/asf/lucene/mahout/tags/mahout-0.1-examples</developerConnection>
    <url>scm:svn:https://svn.apache.org/repos/asf/lucene/mahout/tags/mahout-0.1-examples</url>
  </scm>
</project><|MERGE_RESOLUTION|>--- conflicted
+++ resolved
@@ -11,11 +11,7 @@
 
   <groupId>org.apache.mahout</groupId>
   <artifactId>mahout-examples</artifactId>
-<<<<<<< HEAD
   <version>0.1</version>
-=======
-  <version>0.1-SNAPSHOT</version>
->>>>>>> fd33ae90
   <name>Mahout examples</name>
   <description>Scalable machine learning library examples</description>
 
